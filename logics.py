#!/usr/bin/env python
#-*- coding: utf-8 -*-
<<<<<<< HEAD
"""
logics is a domain-specific expressional language with a Python-styled syntax,
that can be compiled and executed in any of ViUR's runtime contexts.
"""

__author__ = "Jan Max Meyer"
__copyright__ = "Copyright 2015-2019 by Mausbrand Informationssysteme GmbH"
__version__ = "2.5.0"
__license__ = "LGPLv3"
__status__ = "Beta"

import parser
from utility import parseInt, parseFloat, optimizeValue
from utility import strType, _pyjsCompat

class Parser(parser.Parser):

	def __init__(self):
		super(Parser, self).__init__()

	def compile(self, src):
		return self.parse(src)

	def traverse(self, node, obj = None, prePrefix = "pre_", passPrefix = "pass_",
					postPrefix = "post_", loopPrefix = "loop_",
						*args, **kwargs):
		"""
		Generic AST traversal function.

		This function allows to walk over the generated abstract syntax tree created by
		:meth:`parser.Parser.parse()` and calls functions before, to loop, by iterating over
		and after the node are walked.

		:param node: The tree node to traverse.
		:param obj: Object to traverse functions from, defaults to self.
		:param prePrefix: Prefix for pre-processed functions, named prePrefix + emit.
		:param passPrefix: Prefix for functions processed by passing though children, named passPrefix + emit.
		:param postPrefix: Prefix for post-processed functions, named postPrefix + emit.
		:param loopPrefix: Prefix for loop-processing functions, named loopPrefix + emit.

		:param args: Arguments passed to these functions as *args.
		:param kwargs: Keyword arguments passed to these functions as **kwargs.
		"""
		if obj is None:
			obj = self

		def perform(prefix, loop = None, *args, **kwargs):
			if not node.emit:
				return False

			if loop is not None:
				kwargs["_loopIndex"] = loop

			fname = "%s%s" % (prefix, node.emit or node.symbol)

			if fname and fname in dir(obj) and callable(getattr(obj, fname)):
				getattr(obj, fname)(node, *args, **kwargs)
				return True

			elif loop is not None:
				fname += "_%d" % loop

				if fname and fname in dir(obj) and callable(getattr(obj, fname)):
					getattr(obj, fname)(node, *args, **kwargs)
					return True

			return False

		# Pre-processing function
		perform(prePrefix, *args, **kwargs)

		# Loop-over function
		if not perform(loopPrefix, *args, **kwargs):

			# Run through the children.
			for count, child in enumerate(node.children):
				self.traverse(child, obj, prePrefix, passPrefix, postPrefix,
								loopPrefix, *args, **kwargs)

				# Pass-processing function
				perform(passPrefix, loop=count, *args, **kwargs)

		# Post-processing function
		perform(postPrefix, *args, **kwargs)


class Interpreter(Parser):
	"""
	Interpreter class for the viurLogics.
	"""

	def __init__(self):
		super(Interpreter, self).__init__()
		self.stack = []
		self.fields = {}
		self.prefix = ""

		self.functions = {}

		# ----------------------------------------------------------------------------------------

		self.addFunction("upper", lambda x: strType(x).upper())
		self.addFunction("lower", lambda x: strType(x).lower())
		self.addFunction("bool", lambda x: bool(x))
		self.addFunction("str", lambda x: strType(x))
		self.addFunction("int", lambda x: parseInt(parseFloat(x)))
		self.addFunction("float", parseFloat)
		self.addFunction("len", lambda x: len(x))
		self.addFunction("sum", lambda v: sum([optimizeValue(_, allow=[bool, int, float], default=0) for _ in v]))
		self.addFunction("max", lambda x: max(x))
		self.addFunction("min", lambda x: min(x))
		self.addFunction("round", lambda f, deci=0: optimizeValue(round(parseFloat(f), parseInt(deci))))

		# --- replace ----------------------------------------------------------------------------

		def _replace(s, f = " ", r=""):
			# handle a list when passed to replace multiple strings
			if isinstance(f, list):
				for i in f:
					s = _replace(s, i, r)

				return s

			f = strType(f)
			if not f: #hack to 'find' the empty string, this causes endless-loop in PyJS
				return "".join([(strType(r) + x) for x in strType(s)])

			return strType(s).replace(f, strType(r))

		self.addFunction("replace", _replace)

		# --- strip, lstrip, rstrip --------------------------------------------------------------
		self.addFunction("lstrip", lambda s, c=" \t\r\n": strType(s).lstrip(c))
		self.addFunction("rstrip", lambda s, c=" \t\r\n": strType(s).rstrip(c))
		self.addFunction("strip", lambda s, c=" \t\r\n": strType(s).strip(c))

		# --- join -------------------------------------------------------------------------------

		def _join(entries, delim=", ", lastDelim=None):
			if not _pyjsCompat and lastDelim is None:
				return strType(delim).join(entries)

			ret = ""
			for entry in entries:
				ret += strType(entry)

				if entry is not entries[-1]:
					if lastDelim is not None and entry is entries[-2]:
						ret += strType(lastDelim)
					else:
						ret += strType(delim)

			return ret

		self.addFunction("join", _join)

		# --- split -------------------------------------------------------------------------------

		self.addFunction("split", lambda s, d=" ": s.split(d))

		# --- currency ----------------------------------------------------------------------------

		def currency(value, deciDelimiter=",", thousandDelimiter=".", currencySign=u"€"):
			ret = "%.2f" % parseFloat(value)
			before, behind = ret.split(".", 1)

			# PyJS cannot reverse() ...
			rbefore = ""
			for ch in before:
				rbefore = ch + rbefore

			ret = ""
			for i, ch in enumerate(rbefore):
				if i > 0 and i % 3 == 0:
					ret = ch + thousandDelimiter + ret
				else:
					ret = ch + ret

			ret = ret + deciDelimiter + behind

			# append currency if defined
			if currencySign:
				ret += " " + currencySign

			return ret.strip()

		self.addFunction(currency)

		# --- range -------------------------------------------------------------------------------

		def _range(start, end=None, step=None):
			if step:
				return range(parseInt(start), parseInt(end), parseInt(step))
			if end:
				return range(parseInt(start), parseInt(end))

			return range(parseInt(start))

		self.addFunction("range", _range)

		# --- fill --------------------------------------------------------------------------------

		self.addFunction("lfill", lambda s, l, f=" ": "".join([str(f) for x in range(len(str(s)), parseInt(l))]) + str(s))
		self.addFunction("rfill", lambda s, l, f=" ": str(s) + "".join([str(f) for x in range(len(str(s)), parseInt(l))]))


	def addFunction(self, name, fn = None):
		"""
		Adds a user-defined function.
		:param name: Name of the function, or the function pointer.
		:param fn: Function pointer, or None. If None, the functions' name will be evolved from the name as fn.
		"""

		if fn is None:
			fn = name
			name = fn.__name__

		assert isinstance(name, basestring)
		assert callable(fn)

		self.functions[name] = fn

	def getOperands(self, onlyNumeric = True):
		r = self.stack.pop()
		l = self.stack.pop()

		if onlyNumeric:
			l = optimizeValue(l, allow = [bool, int, float], default=0)
			r = optimizeValue(r, allow = [bool, int, float], default=0)
		else:
			l = optimizeValue(l, default=0)
			r = optimizeValue(r, default=0)

		return l, r

	def execute(self, src, fields = None, dump = False, prefix = None):
		self.fields = fields or {}
		self.prefix = prefix or ""

		if isinstance(src, basestring):
			ast = self.compile(src)
		else:
			ast = src

		if ast is None:
			return None

		if dump:
			ast.dump()

		self.traverse(ast)
		return self.stack.pop() if self.stack else None

	# Traversal functions

	def loop_comprehension(self, node):
		pass # Do nothing

	def post_comprehension(self, node):
		#print("COMPREHENSION")
		#print("COMPREHENSION", "begin", self.stack)
		#self.dump(node.children[2])

		nexpr = node.children[0]
		nvar = node.children[1]
		niter = node.children[2]
		nif = node.children[3] if len(node.children) > 3 else None

		self.traverse(niter)
		iterator = self.stack.pop()

		#print(iterator)

		ret = []
		ofields = self.fields
		self.fields = tfields = self.fields.copy()

		for var in iterator or []:
			tfields[self.prefix + nvar.match] = var

			if nif:
				self.traverse(nif)

				if not self.stack.pop():
					continue

			self.traverse(nexpr)
			ret.append(self.stack.pop())

		self.fields = ofields
		self.stack.append(ret)

		#print("COMPREHENSION", "end", self.stack)

	def loop_entity(self, node):
		pass # Do nothing

	def post_entity(self, node):
		#print("--- post_entity ---")
		#node.dump()

		self.traverse(node.children[0])
		value = self.stack.pop()
		#print("post_entity: value = %r" % value)

		for i, tail in enumerate(node.children[1:]):
			#print("post_entity: i = %d, tail.emit = %r, value = %r, stack = %r" % (i, tail.emit, value, self.stack))
			if value is None:
				break

			if tail.emit == "IDENT":
				# Expand list into its first entry when expansion is continued here.
				if isinstance(value, list):
					if len(value) > 0:
						value = value[0]
					else:
						value = None
						break

				# Dive into dict by key
				if isinstance(value, dict):
					value = value.get(tail.match)

				continue
			else:
				self.traverse(tail)

			#print("OK", value, self.stack)

			if tail.emit == "slice":
				end = self.stack.pop()
				start = self.stack.pop()

				value = value[start:end]
				
			elif callable(value):
				idx = self.stack.pop()

				try:
					value = value(*idx)

				except:
					value = None
			else:
				idx = self.stack.pop()

				try:
					value = value[idx]

				except:
					value = None

		self.stack.append(value)

	# Evaluational-depending traversal functions

	def post_if_else(self, node):
		alt = self.stack.pop()
		expr = self.stack.pop()
		res = self.stack.pop()

		self.stack.append(res if expr else alt)

	def post_or_test(self, node):
		for i in range(1, len(node.children)):
			r = self.stack.pop()
			l = self.stack.pop()
			self.stack.append(l or r)

	def post_and_test(self, node):
		for i in range(1, len(node.children)):
			r = self.stack.pop()
			l = self.stack.pop()
			self.stack.append(l and r)

	def post_not_test(self, node):
		self.stack.append(not self.stack.pop())

	def binary_comparison(self, op, left, right):
		if op == "<":
			self.stack.append(left < right)
		elif op == ">":
			self.stack.append(left > right)
		elif op == "==":
			self.stack.append(left == right)
		elif op == ">=":
			self.stack.append(left >= right)
		elif op == "<=":
			self.stack.append(left <= right)
		elif op == "<>" or op == "!=":
			self.stack.append(left != right)

		elif op == "in":
			try:
				self.stack.append(left in right)
			except:
				self.stack.append(False)

		elif op == "not_in":
			try:
				self.stack.append(left not in right)
			except:
				self.stack.append(False)

	def post_comparison(self, node):
		for i in range(1, len(node.children), 2):
			op = node.children[i].emit or node.children[i].symbol

			right = self.stack.pop()
			left = self.stack.pop()

			self.binary_comparison(op, left, right)

	def post_add(self, node):
		l, r = self.getOperands(False)

		if isinstance(l, basestring) or isinstance(r, basestring):
			l = strType(l)
			r = strType(r)

		else:
			l = optimizeValue(l, allow=[bool, int, float, list], default=0)
			r = optimizeValue(r, allow=[bool, int, float, list], default=0)

		#print("add", type(l), l, type(r), r)
		self.stack.append(l + r)

	def post_sub(self, node):
		l, r = self.getOperands()

		#print("sub", type(l), l, type(r), r)
		self.stack.append(l - r)

	def post_mul(self, node):
		l, r = self.getOperands(False)

		if isinstance(l, basestring) and isinstance(r, basestring):
			r = 0
		elif isinstance(l, basestring) or isinstance(r, basestring):
			if parseInt(l, None) is not None:
				l = int(l)
			elif parseInt(r, None) is not None:
				r = int(r)
		else:
			l = optimizeValue(l, allow=[bool, int, float], default=0)
			r = optimizeValue(r, allow=[bool, int, float], default=0)

		#print("mul", type(l), l, type(r), r)
		self.stack.append(l * r)

	def post_div(self, node):
		l, r = self.getOperands()

		#print("div", type(l), l, type(r), r)
		self.stack.append(l / r)

	def post_mod(self, node):
		l, r = self.getOperands(onlyNumeric=False)

		#print("mod", type(l), l, type(r), r)
		try:
			res = l % r
		except TypeError:
			res = l

		self.stack.append(res)

	def post_plus(self, node):
		op = self.stack.pop()

		try:
			self.stack.append(+op)
		except TypeError:
			self.stack.append(op)

	def post_minus(self, node):
		op = self.stack.pop()

		try:
			self.stack.append(-op)
		except TypeError:
			self.stack.append(op)

	def post_complement(self, node):
		op = self.stack.pop()

		try:
			self.stack.append(~op)
		except TypeError:
			self.stack.append(op)

	def post_True(self, node):
		self.stack.append(True)

	def post_False(self, node):
		self.stack.append(False)

	def post_IDENT(self, node):
		var = self.prefix + node.match

		if var in self.fields:
			self.stack.append(self.fields[var])
		elif node.match in self.functions:
			self.stack.append(self.functions[node.match])
		else:
			self.stack.append(None)

	def post_NUMBER(self, node):
		self.stack.append(optimizeValue(node.match, allow=[int, float], default=0))

	def post_STRING(self, node):
		def replaceEscapeStrings(s):
			for seq, ch in {
				"n": "\n",
				"r": "\r",
				"t": "\t",
				"v": "\v",
				"\"": "\"",
				"\'": "\'",
				"\\": "\\"
			}.items():
				s = s.replace("\\%s" % seq, ch)

			return s

		self.stack.append(replaceEscapeStrings(strType(node.match[1:-1])))

	def post_concat(self, node):
		s = ""
		for _ in range(len(node.children)):
			s = strType(self.stack.pop()) + s

		self.stack.append(s)

	def post_list(self, node):
		l = []
		for _ in range(0, len(node.children)):
			l.append(self.stack.pop())

		l.reverse()

		self.stack.append(l)
		
	def post_null(self, node):
		self.stack.append(None)
=======
>>>>>>> d1acb25f

import logics

if __name__ == "__main__":
	logics.logics.main()
<|MERGE_RESOLUTION|>--- conflicted
+++ resolved
@@ -1,555 +1,5 @@
 #!/usr/bin/env python
-#-*- coding: utf-8 -*-
-<<<<<<< HEAD
-"""
-logics is a domain-specific expressional language with a Python-styled syntax,
-that can be compiled and executed in any of ViUR's runtime contexts.
-"""
-
-__author__ = "Jan Max Meyer"
-__copyright__ = "Copyright 2015-2019 by Mausbrand Informationssysteme GmbH"
-__version__ = "2.5.0"
-__license__ = "LGPLv3"
-__status__ = "Beta"
-
-import parser
-from utility import parseInt, parseFloat, optimizeValue
-from utility import strType, _pyjsCompat
-
-class Parser(parser.Parser):
-
-	def __init__(self):
-		super(Parser, self).__init__()
-
-	def compile(self, src):
-		return self.parse(src)
-
-	def traverse(self, node, obj = None, prePrefix = "pre_", passPrefix = "pass_",
-					postPrefix = "post_", loopPrefix = "loop_",
-						*args, **kwargs):
-		"""
-		Generic AST traversal function.
-
-		This function allows to walk over the generated abstract syntax tree created by
-		:meth:`parser.Parser.parse()` and calls functions before, to loop, by iterating over
-		and after the node are walked.
-
-		:param node: The tree node to traverse.
-		:param obj: Object to traverse functions from, defaults to self.
-		:param prePrefix: Prefix for pre-processed functions, named prePrefix + emit.
-		:param passPrefix: Prefix for functions processed by passing though children, named passPrefix + emit.
-		:param postPrefix: Prefix for post-processed functions, named postPrefix + emit.
-		:param loopPrefix: Prefix for loop-processing functions, named loopPrefix + emit.
-
-		:param args: Arguments passed to these functions as *args.
-		:param kwargs: Keyword arguments passed to these functions as **kwargs.
-		"""
-		if obj is None:
-			obj = self
-
-		def perform(prefix, loop = None, *args, **kwargs):
-			if not node.emit:
-				return False
-
-			if loop is not None:
-				kwargs["_loopIndex"] = loop
-
-			fname = "%s%s" % (prefix, node.emit or node.symbol)
-
-			if fname and fname in dir(obj) and callable(getattr(obj, fname)):
-				getattr(obj, fname)(node, *args, **kwargs)
-				return True
-
-			elif loop is not None:
-				fname += "_%d" % loop
-
-				if fname and fname in dir(obj) and callable(getattr(obj, fname)):
-					getattr(obj, fname)(node, *args, **kwargs)
-					return True
-
-			return False
-
-		# Pre-processing function
-		perform(prePrefix, *args, **kwargs)
-
-		# Loop-over function
-		if not perform(loopPrefix, *args, **kwargs):
-
-			# Run through the children.
-			for count, child in enumerate(node.children):
-				self.traverse(child, obj, prePrefix, passPrefix, postPrefix,
-								loopPrefix, *args, **kwargs)
-
-				# Pass-processing function
-				perform(passPrefix, loop=count, *args, **kwargs)
-
-		# Post-processing function
-		perform(postPrefix, *args, **kwargs)
-
-
-class Interpreter(Parser):
-	"""
-	Interpreter class for the viurLogics.
-	"""
-
-	def __init__(self):
-		super(Interpreter, self).__init__()
-		self.stack = []
-		self.fields = {}
-		self.prefix = ""
-
-		self.functions = {}
-
-		# ----------------------------------------------------------------------------------------
-
-		self.addFunction("upper", lambda x: strType(x).upper())
-		self.addFunction("lower", lambda x: strType(x).lower())
-		self.addFunction("bool", lambda x: bool(x))
-		self.addFunction("str", lambda x: strType(x))
-		self.addFunction("int", lambda x: parseInt(parseFloat(x)))
-		self.addFunction("float", parseFloat)
-		self.addFunction("len", lambda x: len(x))
-		self.addFunction("sum", lambda v: sum([optimizeValue(_, allow=[bool, int, float], default=0) for _ in v]))
-		self.addFunction("max", lambda x: max(x))
-		self.addFunction("min", lambda x: min(x))
-		self.addFunction("round", lambda f, deci=0: optimizeValue(round(parseFloat(f), parseInt(deci))))
-
-		# --- replace ----------------------------------------------------------------------------
-
-		def _replace(s, f = " ", r=""):
-			# handle a list when passed to replace multiple strings
-			if isinstance(f, list):
-				for i in f:
-					s = _replace(s, i, r)
-
-				return s
-
-			f = strType(f)
-			if not f: #hack to 'find' the empty string, this causes endless-loop in PyJS
-				return "".join([(strType(r) + x) for x in strType(s)])
-
-			return strType(s).replace(f, strType(r))
-
-		self.addFunction("replace", _replace)
-
-		# --- strip, lstrip, rstrip --------------------------------------------------------------
-		self.addFunction("lstrip", lambda s, c=" \t\r\n": strType(s).lstrip(c))
-		self.addFunction("rstrip", lambda s, c=" \t\r\n": strType(s).rstrip(c))
-		self.addFunction("strip", lambda s, c=" \t\r\n": strType(s).strip(c))
-
-		# --- join -------------------------------------------------------------------------------
-
-		def _join(entries, delim=", ", lastDelim=None):
-			if not _pyjsCompat and lastDelim is None:
-				return strType(delim).join(entries)
-
-			ret = ""
-			for entry in entries:
-				ret += strType(entry)
-
-				if entry is not entries[-1]:
-					if lastDelim is not None and entry is entries[-2]:
-						ret += strType(lastDelim)
-					else:
-						ret += strType(delim)
-
-			return ret
-
-		self.addFunction("join", _join)
-
-		# --- split -------------------------------------------------------------------------------
-
-		self.addFunction("split", lambda s, d=" ": s.split(d))
-
-		# --- currency ----------------------------------------------------------------------------
-
-		def currency(value, deciDelimiter=",", thousandDelimiter=".", currencySign=u"€"):
-			ret = "%.2f" % parseFloat(value)
-			before, behind = ret.split(".", 1)
-
-			# PyJS cannot reverse() ...
-			rbefore = ""
-			for ch in before:
-				rbefore = ch + rbefore
-
-			ret = ""
-			for i, ch in enumerate(rbefore):
-				if i > 0 and i % 3 == 0:
-					ret = ch + thousandDelimiter + ret
-				else:
-					ret = ch + ret
-
-			ret = ret + deciDelimiter + behind
-
-			# append currency if defined
-			if currencySign:
-				ret += " " + currencySign
-
-			return ret.strip()
-
-		self.addFunction(currency)
-
-		# --- range -------------------------------------------------------------------------------
-
-		def _range(start, end=None, step=None):
-			if step:
-				return range(parseInt(start), parseInt(end), parseInt(step))
-			if end:
-				return range(parseInt(start), parseInt(end))
-
-			return range(parseInt(start))
-
-		self.addFunction("range", _range)
-
-		# --- fill --------------------------------------------------------------------------------
-
-		self.addFunction("lfill", lambda s, l, f=" ": "".join([str(f) for x in range(len(str(s)), parseInt(l))]) + str(s))
-		self.addFunction("rfill", lambda s, l, f=" ": str(s) + "".join([str(f) for x in range(len(str(s)), parseInt(l))]))
-
-
-	def addFunction(self, name, fn = None):
-		"""
-		Adds a user-defined function.
-		:param name: Name of the function, or the function pointer.
-		:param fn: Function pointer, or None. If None, the functions' name will be evolved from the name as fn.
-		"""
-
-		if fn is None:
-			fn = name
-			name = fn.__name__
-
-		assert isinstance(name, basestring)
-		assert callable(fn)
-
-		self.functions[name] = fn
-
-	def getOperands(self, onlyNumeric = True):
-		r = self.stack.pop()
-		l = self.stack.pop()
-
-		if onlyNumeric:
-			l = optimizeValue(l, allow = [bool, int, float], default=0)
-			r = optimizeValue(r, allow = [bool, int, float], default=0)
-		else:
-			l = optimizeValue(l, default=0)
-			r = optimizeValue(r, default=0)
-
-		return l, r
-
-	def execute(self, src, fields = None, dump = False, prefix = None):
-		self.fields = fields or {}
-		self.prefix = prefix or ""
-
-		if isinstance(src, basestring):
-			ast = self.compile(src)
-		else:
-			ast = src
-
-		if ast is None:
-			return None
-
-		if dump:
-			ast.dump()
-
-		self.traverse(ast)
-		return self.stack.pop() if self.stack else None
-
-	# Traversal functions
-
-	def loop_comprehension(self, node):
-		pass # Do nothing
-
-	def post_comprehension(self, node):
-		#print("COMPREHENSION")
-		#print("COMPREHENSION", "begin", self.stack)
-		#self.dump(node.children[2])
-
-		nexpr = node.children[0]
-		nvar = node.children[1]
-		niter = node.children[2]
-		nif = node.children[3] if len(node.children) > 3 else None
-
-		self.traverse(niter)
-		iterator = self.stack.pop()
-
-		#print(iterator)
-
-		ret = []
-		ofields = self.fields
-		self.fields = tfields = self.fields.copy()
-
-		for var in iterator or []:
-			tfields[self.prefix + nvar.match] = var
-
-			if nif:
-				self.traverse(nif)
-
-				if not self.stack.pop():
-					continue
-
-			self.traverse(nexpr)
-			ret.append(self.stack.pop())
-
-		self.fields = ofields
-		self.stack.append(ret)
-
-		#print("COMPREHENSION", "end", self.stack)
-
-	def loop_entity(self, node):
-		pass # Do nothing
-
-	def post_entity(self, node):
-		#print("--- post_entity ---")
-		#node.dump()
-
-		self.traverse(node.children[0])
-		value = self.stack.pop()
-		#print("post_entity: value = %r" % value)
-
-		for i, tail in enumerate(node.children[1:]):
-			#print("post_entity: i = %d, tail.emit = %r, value = %r, stack = %r" % (i, tail.emit, value, self.stack))
-			if value is None:
-				break
-
-			if tail.emit == "IDENT":
-				# Expand list into its first entry when expansion is continued here.
-				if isinstance(value, list):
-					if len(value) > 0:
-						value = value[0]
-					else:
-						value = None
-						break
-
-				# Dive into dict by key
-				if isinstance(value, dict):
-					value = value.get(tail.match)
-
-				continue
-			else:
-				self.traverse(tail)
-
-			#print("OK", value, self.stack)
-
-			if tail.emit == "slice":
-				end = self.stack.pop()
-				start = self.stack.pop()
-
-				value = value[start:end]
-				
-			elif callable(value):
-				idx = self.stack.pop()
-
-				try:
-					value = value(*idx)
-
-				except:
-					value = None
-			else:
-				idx = self.stack.pop()
-
-				try:
-					value = value[idx]
-
-				except:
-					value = None
-
-		self.stack.append(value)
-
-	# Evaluational-depending traversal functions
-
-	def post_if_else(self, node):
-		alt = self.stack.pop()
-		expr = self.stack.pop()
-		res = self.stack.pop()
-
-		self.stack.append(res if expr else alt)
-
-	def post_or_test(self, node):
-		for i in range(1, len(node.children)):
-			r = self.stack.pop()
-			l = self.stack.pop()
-			self.stack.append(l or r)
-
-	def post_and_test(self, node):
-		for i in range(1, len(node.children)):
-			r = self.stack.pop()
-			l = self.stack.pop()
-			self.stack.append(l and r)
-
-	def post_not_test(self, node):
-		self.stack.append(not self.stack.pop())
-
-	def binary_comparison(self, op, left, right):
-		if op == "<":
-			self.stack.append(left < right)
-		elif op == ">":
-			self.stack.append(left > right)
-		elif op == "==":
-			self.stack.append(left == right)
-		elif op == ">=":
-			self.stack.append(left >= right)
-		elif op == "<=":
-			self.stack.append(left <= right)
-		elif op == "<>" or op == "!=":
-			self.stack.append(left != right)
-
-		elif op == "in":
-			try:
-				self.stack.append(left in right)
-			except:
-				self.stack.append(False)
-
-		elif op == "not_in":
-			try:
-				self.stack.append(left not in right)
-			except:
-				self.stack.append(False)
-
-	def post_comparison(self, node):
-		for i in range(1, len(node.children), 2):
-			op = node.children[i].emit or node.children[i].symbol
-
-			right = self.stack.pop()
-			left = self.stack.pop()
-
-			self.binary_comparison(op, left, right)
-
-	def post_add(self, node):
-		l, r = self.getOperands(False)
-
-		if isinstance(l, basestring) or isinstance(r, basestring):
-			l = strType(l)
-			r = strType(r)
-
-		else:
-			l = optimizeValue(l, allow=[bool, int, float, list], default=0)
-			r = optimizeValue(r, allow=[bool, int, float, list], default=0)
-
-		#print("add", type(l), l, type(r), r)
-		self.stack.append(l + r)
-
-	def post_sub(self, node):
-		l, r = self.getOperands()
-
-		#print("sub", type(l), l, type(r), r)
-		self.stack.append(l - r)
-
-	def post_mul(self, node):
-		l, r = self.getOperands(False)
-
-		if isinstance(l, basestring) and isinstance(r, basestring):
-			r = 0
-		elif isinstance(l, basestring) or isinstance(r, basestring):
-			if parseInt(l, None) is not None:
-				l = int(l)
-			elif parseInt(r, None) is not None:
-				r = int(r)
-		else:
-			l = optimizeValue(l, allow=[bool, int, float], default=0)
-			r = optimizeValue(r, allow=[bool, int, float], default=0)
-
-		#print("mul", type(l), l, type(r), r)
-		self.stack.append(l * r)
-
-	def post_div(self, node):
-		l, r = self.getOperands()
-
-		#print("div", type(l), l, type(r), r)
-		self.stack.append(l / r)
-
-	def post_mod(self, node):
-		l, r = self.getOperands(onlyNumeric=False)
-
-		#print("mod", type(l), l, type(r), r)
-		try:
-			res = l % r
-		except TypeError:
-			res = l
-
-		self.stack.append(res)
-
-	def post_plus(self, node):
-		op = self.stack.pop()
-
-		try:
-			self.stack.append(+op)
-		except TypeError:
-			self.stack.append(op)
-
-	def post_minus(self, node):
-		op = self.stack.pop()
-
-		try:
-			self.stack.append(-op)
-		except TypeError:
-			self.stack.append(op)
-
-	def post_complement(self, node):
-		op = self.stack.pop()
-
-		try:
-			self.stack.append(~op)
-		except TypeError:
-			self.stack.append(op)
-
-	def post_True(self, node):
-		self.stack.append(True)
-
-	def post_False(self, node):
-		self.stack.append(False)
-
-	def post_IDENT(self, node):
-		var = self.prefix + node.match
-
-		if var in self.fields:
-			self.stack.append(self.fields[var])
-		elif node.match in self.functions:
-			self.stack.append(self.functions[node.match])
-		else:
-			self.stack.append(None)
-
-	def post_NUMBER(self, node):
-		self.stack.append(optimizeValue(node.match, allow=[int, float], default=0))
-
-	def post_STRING(self, node):
-		def replaceEscapeStrings(s):
-			for seq, ch in {
-				"n": "\n",
-				"r": "\r",
-				"t": "\t",
-				"v": "\v",
-				"\"": "\"",
-				"\'": "\'",
-				"\\": "\\"
-			}.items():
-				s = s.replace("\\%s" % seq, ch)
-
-			return s
-
-		self.stack.append(replaceEscapeStrings(strType(node.match[1:-1])))
-
-	def post_concat(self, node):
-		s = ""
-		for _ in range(len(node.children)):
-			s = strType(self.stack.pop()) + s
-
-		self.stack.append(s)
-
-	def post_list(self, node):
-		l = []
-		for _ in range(0, len(node.children)):
-			l.append(self.stack.pop())
-
-		l.reverse()
-
-		self.stack.append(l)
-		
-	def post_null(self, node):
-		self.stack.append(None)
-=======
->>>>>>> d1acb25f
-
 import logics
 
 if __name__ == "__main__":
-	logics.logics.main()
+	logics.logics.main()