#!/usr/bin/env python
#-*- coding: utf-8 -*-
"""
logics is the attempt of implementing a domain-specific, Python-style expressional language that can be
compiled and executed in any of ViURs runtime contexts.
"""

__author__ = "Jan Max Meyer"
__copyright__ = "Copyright 2015-2017, Mausbrand Informationssysteme GmbH"
__version__ = "0.4"
__license__ = "LGPLv3"
__status__ = "Beta"

import pynetree

def parseInt(s, ret = 0):
	"""
	Parses a value as int
	"""
	if not isinstance(s, str):
		return int(s)
	elif s:
		if s[0] in "+-":
			ts = s[1:]
		else:
			ts = s

		if ts and all([_ in "0123456789" for _ in ts]):
			return int(s)

	return ret

def parseFloat(s, ret = 0.0):
	"""
	Parses a value as float.
	"""
	if not isinstance(s, str):
		return float(s)
	elif s:
		if s[0] in "+-":
			ts = s[1:]
		else:
			ts = s

		if ts and ts.count(".") <= 1 and all([_ in ".0123456789" for _ in ts]):
			return float(s)

	return ret

def optimizeValue(val, allow = [int, bool, float, list, dict], default = lambda s: str(s)):
	"""
	Evaluates the best matching value.
	"""
	# On string, check if parsing int or float is possible.
	if isinstance(val, str):
		v = parseInt(val, None)
		if v is not None:
			val = v
		else:
			v = parseFloat(val, None)
			if v is not None:
				val = v

	if any([isinstance(val, t) for t in allow]):
		return val

	if callable(default):
		return default(val)

	return default

class Function(object):
	def __init__(self, call, js):
		if not callable(call):
			raise TypeError("Parameter must be callable")

		self.call = call

		if not isinstance(js, str):
			raise TypeError("Parameter must be str")

		self.js = js


class Parser(pynetree.Parser):

	functions = None

	def __init__(self):
		super(Parser, self).__init__(
			"""
			%skip		    /\\s+|#.*\n/;

			@IDENT		    /[A-Za-z_][A-Za-z0-9_]*/;
			@STRING 	    /"[^"]*"|'[^']*'/;
			@NUMBER 	    /[0-9]+\.[0-9]*|[0-9]*\.[0-9]+|[0-9]+/;

			logic$          : expression
							;

			expression      : test ;

			test   	        : if_else
							| or_test
							;

			@if_else        : or_test 'if' or_test 'else' test
							;

			or_test		    : @( and_test ( 'or' and_test )+ )
							| and_test
							;

			and_test	    : @( not_test ( 'and' not_test )+ )
							| not_test
							;

			not_test	    : @( 'not' not_test )
							| comparison
							;

			comparison	    : @(expr ( ( "==" | ">=" | "<=" | "<" | ">" | "<>" | "!="
											| @in( 'in' ) | @not_in( 'not' 'in' ) ) expr)+ )
							| expr
							;

			expr		    : @add( expr '+' term )
							| @sub( expr '-' term )
							| term
							;

			term		    : @mul( term '*' factor )
							| @div( term '/' factor )
							| @mod( term '%' factor )
							| factor;

			factor		    : @( ( "+" | "-" | "~" ) factor)
							| power
							;

			power		    : @(entity "**" factor)
							| entity
							;

			entity          : @( atom trailer+ )
							| atom
							;

			trailer         : '(' list ')' | '[' expression ']' | '.' IDENT ;

			atom		    : ( "True" | "False" )
							| NUMBER
							| IDENT
							| @strings( STRING+ )
							| comprehension
							| '[' list ']'
							| @( '(' expression ')' )
							;

			@comprehension  : '[' expression 'for' IDENT 'in' expression ( 'if' expression )? ']'
							;


			@list           : expression (',' expression )*
			                |
			                ;
			""")

		self.functions = {}

		self.functions["upper"] = Function(
			lambda x: str.upper(x),
			"return String(arguments[0]).toUpperCase();"
		)

		self.functions["lower"] = Function(
			lambda x: str.lower(x),
		    "return String(arguments[0]).toLowerCase();"
		)

		self.functions["str"] = Function(
			lambda x: str(x),
		    "return String(arguments[0]);"
		)

		self.functions["int"] = Function(
			lambda x: int(x),
		    "return parseInt(arguments[0]);"
		)

		self.functions["float"] = Function(
			lambda x: float(x),
		    "return parseFloat(arguments[0]);"
		)

		self.functions["len"] = Function(
			lambda x: len(x),
		    "return arguments[0].length;"
		)

		self.functions["sum"] = Function(
			lambda v: sum([optimizeValue(_, default=0) for _ in v]),
		    "return arguments[0].length;"   # fixme JavaScript
		)
		self.functions["max"] = Function(
			lambda v: max(v),
		    "return arguments[0].length;" # fixme JavaScript
		)

		self.functions["min"] = Function(
			lambda v: min(v),
		    "return arguments[0].length;" # fixme JavaScript
		)

		self.functions["sorted"] = Function(
			lambda v: sorted(v),
		    "return arguments[0].length;" # fixme JavaScript
		)


	def compile(self, src):
		return self.parse(src)


class JSCompiler(Parser):
	"""
	Compiler to emit viurLogics code as JavaScript code.
	"""
	stack = None

	def __init__(self):
		super(JSCompiler, self).__init__()
		self.apiPrefix = "viurLogics"

	def compile(self, src, fields = None):
		self.stack = []

		t = self.parse(src)
		if not t:
			return None

		#self.dump(t)
		self.traverse(t)

		return self.stack.pop()

	def api(self):
		"""
		Generates the portion of native JavaScript code required to implement
		the semantics of the viurLogic language on pure JavaScript side.

		:return: JavaScript code.
		"""

		s = str()

		# GetField ------------------------------------------------------------
		s += "function %sGetField(name)\n" % self.apiPrefix
		s += """{
	return document.getElementsByName(name)[0].value;
}

"""

		# Add -----------------------------------------------------------------
		s += "function %sAdd(a, b)\n" % self.apiPrefix
		s += """{
	if( typeof a == "string" || typeof b == "string" )
		return String(a) + String(b);

	if( typeof a != "number" )
		a = a ? 1 : 0;
	if( typeof b != "number" )
		b = b ? 1 : 0;

	return a + b;
}

"""
		# Sub -----------------------------------------------------------------
		s += "function %sSub(a, b)\n" % self.apiPrefix
		s += """{
	if( typeof a != "number" )
		a = a ? 1 : 0;
	if( typeof b != "number" )
		b = b ? 1 : 0;

	return a - b;
}

"""
		# Mul -----------------------------------------------------------------
		s += "function %sMul(a, b)\n" % self.apiPrefix
		s += """{
	if( typeof a == "string" || typeof b == "string" )
	{
		var cnt = 0;
		var bs = "";
		if( typeof a == "number" )
		{
			cnt = a;
			bs = b;
		}
		else if( typeof b == "number" )
		{
			cnt = b;
			bs = a;
		}

		var s = "";
		while( cnt-- > 0 )
			s += bs;

		return s;
	}

	if( typeof a != "number" )
		a = a ? 1 : 0;
	if( typeof b != "number" )
		b = b ? 1 : 0;

	return a * b;
}

"""

		# Div -----------------------------------------------------------------
		s += "function %sDiv(a, b)\n" % self.apiPrefix
		s += """{
	if( typeof a != "number" )
		a = typeof a == "boolean" ? (a ? 1 : 0) : 0;
	if( typeof b != "number" )
		b = typeof b == "boolean" ? (b ? 1 : 0) : 0;

	return a / b;
}

"""

		# In ------------------------------------------------------------------
		s += "function %sIn(a, b)\n" % self.apiPrefix
		s += """{
	try
	{
		return b.indexOf(a) > -1 ? true : false;
	}
	catch(e)
	{
		return false;
	}
}

"""

		for f, o in self.functions.items():
			s += "function %s_%s()\n{\n\t%s\n}\n\n" % (self.apiPrefix, f, o.js)

		return s

	def post_if_else(self, node):
		alt = self.stack.pop()
		expr = self.stack.pop()
		res = self.stack.pop()

		self.stack.append("%s ? %s : %s" % (expr, res, alt))

	def post_or_test(self, node):
		for i in range(1, len(node.children)):
			r = self.stack.pop()
			l = self.stack.pop()
			self.stack.append("%s || %s" % (l, r))

	def post_and_test(self, node):
		for i in range(1, len(node.children)):
			r = self.stack.pop()
			l = self.stack.pop()
			self.stack.append("%s && %s" % (l, r))

	def post_not_test(self, node):
		self.stack.append("!%s" % self.stack.pop())

	def post_comparison(self, node):
		for i in range(1, len(node.children), 2):
			op = node.children[i].symbol
			r = self.stack.pop()
			l = self.stack.pop()

			if op == "in":
				self.stack.append("%sIn(%s, %s)" % (self.apiPrefix, l, r))
			elif op == "not_in":
				self.stack.append("!%sIn(%s, %s)" % (self.apiPrefix, l, r))
			else:
				if op == "<>":
					op = "!="

				self.stack.append("%s %s %s" % (l, op, r))

	def post_add(self, node):
		r = self.stack.pop()
		l = self.stack.pop()
		self.stack.append("%sAdd(%s, %s)" % (self.apiPrefix, l, r))

	def post_sub(self, node):
		r = self.stack.pop()
		l = self.stack.pop()
		self.stack.append("%sSub(%s, %s)" % (self.apiPrefix, l, r))

	def post_mul(self, node):
		r = self.stack.pop()
		l = self.stack.pop()
		self.stack.append("%sMul(%s, %s)" % (self.apiPrefix, l, r))

	def post_div(self, node):
		r = self.stack.pop()
		l = self.stack.pop()
		self.stack.append("%sDiv(%s, %s)" % (self.apiPrefix, l, r))

	def post_mod(self, node):
		r = self.stack.pop()
		l = self.stack.pop()
		self.stack.append("%sMod(%s, %s)" % (self.apiPrefix, l, r))

	def post_factor(self, node):
		op = self.stack.pop()

		if isinstance(op, (str, unicode)):
			self.stack.append(op)
		elif node[1][0][0] == "+":
			self.stack.append("+(%s)" % op)
		elif node[1][0][0] == "-":
			self.stack.append("-(%s)" % op)
		else:
			self.stack.append("~(%s)" % op)

	def post_atom(self, node):
		self.stack.append("(%s)" % self.stack.pop())

	def post_call(self, node):
		func = node.children[0].match

		l = []
		for i in range(1, len(node.children)):
			l.append(self.stack.pop())

		if not func in self.functions.keys():
			return

		l.reverse()
		self.stack.append("%s_%s(%s)" % (self.apiPrefix, func, ", ".join(l)))

	def post_path(self, node):
		#fixme
		name = node.children[0].match
		if name in ["True", "False"]:
			self.stack.append(name.lower())
		else:
			self.stack.append("%sGetField(\"%s\")" % (self.apiPrefix, name))

	def post_STRING(self, node):
		self.stack.append("\"%s\"" % node.match[1:-1])

	def post_strings(self, node):
		s = ""
		for i in range(len(node.children)):
			s = str(self.stack.pop()[1:-1]) + s

		self.stack.append("\"%s\"" % s)

	def post_list(self, node):
		l = []
		for i in range(0, len(node.children)):
			l.append(self.stack.pop())

		l.reverse()
		self.stack.append("Array(" + ", ".join(l) + ")")

	def post_NUMBER(self, node):
		self.stack.append(node.match)



class Interpreter(Parser):
	"""
	Interpreter class for the viurLogics.
	"""

	def __init__(self):
		super(Interpreter, self).__init__()
		self.stack = []
		self.fields = {}
		self.prefix = ""

	def getOperands(self, onlyNumeric = True):
		r = self.stack.pop()
		l = self.stack.pop()

		if isinstance(l, str) or isinstance(r, str):
			if onlyNumeric:
				try:
					l = float(l)
				except:
					l = 0

				try:
					r = float(r)
				except:
					r = 0
			else:
				l = optimizeValue(l)
				r = optimizeValue(r)

		return l, r

	def execute(self, src, fields = None, dump = False, prefix = None):
		if isinstance(fields, dict):
			self.fields = fields

		if isinstance(prefix, str):
			self.prefix = prefix

		if isinstance(src, str):
			t = self.compile(src)
			if t is None:
				return None

			if dump:
				self.dump(t)
		else:
			t = src

		self.traverse(t)
		return self.stack.pop() if self.stack else None

	def traverse(self, node, prePrefix = "pre_", passPrefix = "pass_", postPrefix = "post_", *args, **kwargs):
		"""
		Modified AST traversal function.
		"""
		def perform(prefix, loop = None, *args, **kwargs):
			if loop is not None:
				kwargs["_loopIndex"] = loop

			for x in range(0, 2):
				if x == 0:
					fname = "%s%s" % (prefix, node.emit or node.symbol)
				else:
					if node.rule is None:
						break

					fname = "%s%s_%d" % (prefix, node.emit or node.symbol, node.rule)

				if fname and fname in dir(self) and callable(getattr(self, fname)):
					getattr(self, fname)(node, *args, **kwargs)
					return True

				elif loop is not None:
					fname += "_%d" % loop

					if fname and fname in dir(self) and callable(getattr(self, fname)):
						getattr(self, fname)(node, *args, **kwargs)
						return True

			return False

		if node is None:
			return

		if isinstance(node, pynetree.Node):
			# Don't run through the AST in case of "comprehension" or "entity".
			if (node.emit or node.symbol) not in ["comprehension", "entity"]:
				# Pre-processing function
				perform(prePrefix, *args, **kwargs)

				for cnt, i in enumerate(node.children):
					self.traverse(i, prePrefix, passPrefix, postPrefix, *args, **kwargs)

					# Pass-processing function
					perform(passPrefix, loop=cnt, *args, **kwargs)

			# Post-processing function
			if not perform(postPrefix, *args, **kwargs):
				# Allow for post-process function in the emit info.
				if callable(self.emits[node.key]):
					self.emits[node.key](node, *args, **kwargs)
				elif self.emits[node.key]:
					print(self.emits[node.key])

		elif isinstance(node, list):
			for item in node:
				self.traverse(item, prePrefix, passPrefix, postPrefix, *args, **kwargs)

		else:
			raise ValueError()

	# Traversal functions

	def post_comprehension(self, node):
		#print("COMPREHENSION")
		#print("COMPREHENSION", "begin", self.stack)
		#self.dump(node.children[2])

		iter = self.execute(node.children[2])

		#print(iter)

		ret = []
		ofields = self.fields
		self.fields = tfields = self.fields.copy()

		for var in iter:
			tfields[self.prefix + node.children[1].match] = var

			if len(node.children) == 4 and not self.execute(node.children[3]):
				continue

			ret.append(self.execute(node.children[0]))

		self.fields = ofields
		self.stack.append(ret)

		#print("COMPREHENSION", "end", self.stack)

	def post_entity(self, node):
		#print("entity %d" % self.call_entity)
		#self.dump(node)

		value = self.execute(node.children[0])
		#print("entity", value)

		for tail in node.children[1:]:
			if value is None:
				break

			if tail.symbol == "IDENT":

				# fixme: This is *not* the desired behavior!
				# Later it must be checked which object-related functions
				# are allowed to be called from logics.
				if tail.match in dir(value):
					value = getattr(value, tail.match)

				continue
			else:
				tail = self.execute(tail)

				#print("entity", value, tail)

			if callable(value):
				#print("entity", value, tail)
				try:
					value = value(*tail)
				except:
					value = None
			else:
				try:
					value = value[tail]
				except:
					value = None

		self.stack.append(value)

	# Evaluational-depending traversal functions

	def post_or_test(self, node):
		for i in range(1, len(node.children)):
			r = self.stack.pop()
			l = self.stack.pop()
			self.stack.append(l or r)

	def post_and_test(self, node):
		for i in range(1, len(node.children)):
			r = self.stack.pop()
			l = self.stack.pop()
			self.stack.append(l and r)

	def post_not_test(self, node):
		self.stack.append(not self.stack.pop())

	def post_comparison(self, node):
		for i in range(1, len(node.children), 2):
			op = node.children[i].emit or node.children[i].symbol

			r = self.stack.pop()
			l = self.stack.pop()

			if op == "<":
				self.stack.append(l < r)
			elif op == ">":
				self.stack.append(l > r)
			elif op == "==":
				self.stack.append(l == r)
			elif op == ">=":
				self.stack.append(l >= r)
			elif op == "<=":
				self.stack.append(l <= r)
			elif op == "<>" or op == "!=":
				self.stack.append(l != r)
			elif op == "in":
				self.stack.append(l in r)
			elif op == "not_in":
				self.stack.append(l not in r)

	def post_add(self, node):
		l, r = self.getOperands(False)

		if isinstance(l, str) or isinstance(r, str):
			if not isinstance(l, str):
				l = str(l)
			else:
				r = str(r)

		#print("add", type(l), l, type(r), r)
		self.stack.append(l + r)

	def post_sub(self, node):
		l, r = self.getOperands()

		#print("sub", type(l), l, type(r), r)
		self.stack.append(l - r)

	def post_mul(self, node):
		l, r = self.getOperands(False)

		if isinstance(l, str) and isinstance(r, str):
			r = 0
		elif isinstance(l, str) or isinstance(r, str):
			if parseInt(l, None) is not None:
				l = int(l)
			elif parseInt(r, None) is not None:
				r = int(r)

		#print("mul", type(l), l, type(r), r)
		self.stack.append(l * r)

	def post_div(self, node):
		l, r = self.getOperands()

		#print("div", type(l), l, type(r), r)
		self.stack.append(l / r)

	def post_mod(self, node):
		l, r = self.getOperands()

		#print("mod", type(l), l, type(r), r)
		self.stack.append(l % r)

	def post_factor(self, node):
		op = self.stack.pop()
		#print("factor", op)

		if isinstance(op, str) or isinstance(op, unicode):
			self.stack.append(op)
		elif node.children[0].match == "+":
			self.stack.append(+op)
		elif node.children[0].match == "-":
			self.stack.append(-op)
		else:
			self.stack.append(~op)

	def post_True(self, node):
		self.stack.append(True)

	def post_False(self, node):
		self.stack.append(False)

<<<<<<< HEAD
=======
	def post_call(self, node):
		func = node.children[0].match

		l = []
		for i in range(1, len(node.children)):
			l.append(self.stack.pop())

		if not func in self.functions.keys():
			return

		self.stack.append(self.functions[func].call(*reversed(l)))

>>>>>>> 2323f064
	def post_IDENT(self, node):
		if self.prefix + node.match in self.fields:
			self.stack.append(optimizeValue(self.fields[self.prefix + node.match]))
		elif node.match in self.functions:
			self.stack.append(self.functions[node.match].call)
		else:
			self.stack.append(None)

	def post_NUMBER(self, node):
		self.stack.append(optimizeValue(node.match))

	def post_STRING(self, node):
		self.stack.append(node.match[1:-1])

	def post_strings(self, node):
		s = ""
		for i in range(len(node.children)):
			s = str(self.stack.pop()) + s

		self.stack.append(s)

	def post_list(self, node):
		l = []
		for i in range(0, len(node.children)):
			l.append(self.stack.pop())

		l.reverse()

		self.stack.append(l)


if __name__ == "__main__":
	import argparse

	ap = argparse.ArgumentParser(description="ViUR Logics Expressional Language")

	ap.add_argument("expression", type=str, help="The expression to compile")

	ap.add_argument("-D", "--debug", help="Print debug output", action="store_true")
	ap.add_argument("-e", "--environment", help="Import environment as variables", action="store_true")
	ap.add_argument("-v", "--var",  help="Assign variables",
	                action="append", nargs=2, metavar=("var", "value"))
	ap.add_argument("-r", "--run", help="Run expression using interpreter",
	                action="store_true")

	ap.add_argument("-j", "--javascript", help="Compile expression to JavaScript",
	                action="store_true")
	ap.add_argument("-J", "--javascript+api", help="Compile expression to JavaScript with API",
	                action="store_true")
	ap.add_argument("-V", "--version", action="version", version="ViUR logics %s" % __version__)

	args = ap.parse_args()
	expr = args.expression
	done = False

	vars = {}

	if args.debug:
		print("expr", expr)

	if args.environment:
		import os
		vars.update(os.environ)

	# Read variables
	if args.var:
		for var in args.var:
			vars[var[0]] = var[1]

	if args.debug:
		print("vars", vars)

	if args.run:
		vili = Interpreter()
		print(vili.execute(expr, vars, args.debug))

		done = True

	if args.javascript or getattr(args, "javascript+api"):
		viljs = JSCompiler()

		if getattr(args, "javascript+api"):
			print(viljs.api())

		print(viljs.compile(expr))

		done = True

	if not done:
		vil = Parser()
		ast = vil.parse(expr)
		vil.dump(ast)<|MERGE_RESOLUTION|>--- conflicted
+++ resolved
@@ -762,21 +762,6 @@
 	def post_False(self, node):
 		self.stack.append(False)
 
-<<<<<<< HEAD
-=======
-	def post_call(self, node):
-		func = node.children[0].match
-
-		l = []
-		for i in range(1, len(node.children)):
-			l.append(self.stack.pop())
-
-		if not func in self.functions.keys():
-			return
-
-		self.stack.append(self.functions[func].call(*reversed(l)))
-
->>>>>>> 2323f064
 	def post_IDENT(self, node):
 		if self.prefix + node.match in self.fields:
 			self.stack.append(optimizeValue(self.fields[self.prefix + node.match]))
