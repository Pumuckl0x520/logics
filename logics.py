--- conflicted
+++ resolved
@@ -134,9 +134,6 @@
 		self.addFunction("lstrip", lambda s, c=" \t\r\n": strType(s).lstrip(c))
 		self.addFunction("rstrip", lambda s, c=" \t\r\n": strType(s).rstrip(c))
 		self.addFunction("strip", lambda s, c=" \t\r\n": strType(s).strip(c))
-<<<<<<< HEAD
-		self.addFunction("join", lambda l, d = ", ": strType(d).join(l))
-=======
 
 		# --- join -------------------------------------------------------------------------------
 
@@ -160,7 +157,6 @@
 
 		# --- split -------------------------------------------------------------------------------
 
->>>>>>> f200b436
 		self.addFunction("split", lambda s, d=" ": s.split(d))
 
 		# --- currency ----------------------------------------------------------------------------
